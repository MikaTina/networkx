--- conflicted
+++ resolved
@@ -97,15 +97,13 @@
   Newman's approximation algorithm for finding node independent paths
   between two nodes.
 
-<<<<<<< HEAD
+* [`#1413 <https://github.com/networkx/networkx/pull/1413>`_]
+  Added transitive closure and antichains function for directed acyclic
+  graphs in ``algorithms.dag``
+
 * [`#1436 <https://github.com/networkx/networkx/pull/1436`_]
   Added a generator function for circulant graphs to the
   ``networkx.generators.classic`` module.
-=======
-* [`#1413 <https://github.com/networkx/networkx/pull/1413>`_]
-  Added transitive closure and antichains function for directed acyclic
-  graphs in ``algorithms.dag``
->>>>>>> 9cd65299
 
 Removed functionalities
 -----------------------
